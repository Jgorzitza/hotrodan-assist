name: CI

on:
  push:
    branches: ['**']
  pull_request:
    branches: ['**']

jobs:
  backend-tests:
    name: Chroma Smoke Tests
    runs-on: ubuntu-latest
    steps:
      - uses: actions/checkout@v4
      - uses: actions/setup-python@v5
        with:
          python-version: '3.12'
<<<<<<< HEAD
      - run: pip install -U llama-index openai "chromadb>=0.5" llama-index-vector-stores-chroma llama-index-readers-web llama-index-readers-file llama-index-embeddings-fastembed fastembed pyyaml
      - run: OFFLINE_CORRECTIONS_ONLY=1 python run_goldens.py
=======
          cache: 'pip'
      - name: Install Python dependencies
        run: pip install -U llama-index openai "chromadb>=0.5" llama-index-vector-stores-chroma llama-index-readers-web llama-index-readers-file llama-index-embeddings-fastembed fastembed pyyaml
      - name: Run golden tests
        run: OFFLINE_CORRECTIONS_ONLY=1 python run_goldens.py
>>>>>>> 15ecd317

  dashboard-tests:
    name: Dashboard Lint & Tests
    runs-on: ubuntu-latest
    steps:
      - uses: actions/checkout@v4
      - uses: actions/setup-node@v4
        with:
          node-version: '20'
          cache: 'npm'
      - name: Install dependencies
        run: npm ci
      - name: Install Playwright Browsers
        run: npx playwright install --with-deps chromium webkit
      - name: Typecheck
        run: npm run lint
      - name: Vitest Suite
        run: npm run test -- --run
      - name: Playwright Smoke
        run: npm run test:e2e -- --reporter=line
      - name: Upload Playwright Report
        if: always()
        uses: actions/upload-artifact@v4
        with:
          name: playwright-report
          path: playwright-report
          if-no-files-found: ignore

  dashboard-build:
    name: Dashboard Build & Prisma
    runs-on: ubuntu-latest
    steps:
      - uses: actions/checkout@v4
      - uses: actions/setup-node@v4
        with:
          node-version: '20'
          cache: 'npm'
      - name: Install root dependencies
        run: npm ci --include=dev
      - name: Typecheck root
        run: npm run -s typecheck
      - name: Install dashboard dependencies
        working-directory: dashboard
        run: npm install
      - name: Generate Prisma client
        working-directory: dashboard
        run: npm run -s prisma:generate
      - name: Build dashboard
        working-directory: dashboard
        run: npm run build

  docker-build:
    name: Docker Build Validation
    runs-on: ubuntu-latest
    steps:
      - uses: actions/checkout@v4
      - name: Set up Docker Buildx
        uses: docker/setup-buildx-action@v3
      - name: Build dashboard Docker image
        uses: docker/build-push-action@v6
        with:
          context: ./dashboard
          file: ./dashboard/Dockerfile
          push: false
          tags: dashboard:ci-test
          cache-from: type=gha
          cache-to: type=gha,mode=max<|MERGE_RESOLUTION|>--- conflicted
+++ resolved
@@ -15,16 +15,11 @@
       - uses: actions/setup-python@v5
         with:
           python-version: '3.12'
-<<<<<<< HEAD
-      - run: pip install -U llama-index openai "chromadb>=0.5" llama-index-vector-stores-chroma llama-index-readers-web llama-index-readers-file llama-index-embeddings-fastembed fastembed pyyaml
-      - run: OFFLINE_CORRECTIONS_ONLY=1 python run_goldens.py
-=======
           cache: 'pip'
       - name: Install Python dependencies
         run: pip install -U llama-index openai "chromadb>=0.5" llama-index-vector-stores-chroma llama-index-readers-web llama-index-readers-file llama-index-embeddings-fastembed fastembed pyyaml
       - name: Run golden tests
         run: OFFLINE_CORRECTIONS_ONLY=1 python run_goldens.py
->>>>>>> 15ecd317
 
   dashboard-tests:
     name: Dashboard Lint & Tests
