# Python
__pycache__/
*.pyc
*.pyo
*.egg-info/
.eggs/
.venv/
venv/
env/
.env
.env.*

# LlamaIndex / Chroma artifacts
chroma/
storage/
data/chroma/
data/storage/

# OS/editor
.DS_Store
Thumbs.db
.idea/
.vscode/

# Node (if used for Approval App)
node_modules/
pnpm-lock.yaml
yarn.lock
npm-debug.log*

# Local secrets
.env

# === build & cache ===
**/__pycache__/
*.pyc
node_modules/
dist/
.build/

# === local data / vector dbs / sqlite ===
chroma/
*.sqlite3
*.bin

# === logs & temp ===
*.log
reingest.log

# === local env ===
.env

# virtualenvs
.venv*/
<<<<<<< HEAD
venv/

# venvs
.venv*/
venv/

# python cache
__pycache__/
*.py[cod]

# node
node_modules/

# local data / embeddings / sqlite
chroma/
*.sqlite*
storage/*.json

# local creds
creds/
.env
dashboard/.env
=======
venv/
>>>>>>> bc1247d4
<|MERGE_RESOLUTION|>--- conflicted
+++ resolved
@@ -52,29 +52,4 @@
 
 # virtualenvs
 .venv*/
-<<<<<<< HEAD
-venv/
-
-# venvs
-.venv*/
-venv/
-
-# python cache
-__pycache__/
-*.py[cod]
-
-# node
-node_modules/
-
-# local data / embeddings / sqlite
-chroma/
-*.sqlite*
-storage/*.json
-
-# local creds
-creds/
-.env
-dashboard/.env
-=======
-venv/
->>>>>>> bc1247d4
+venv/