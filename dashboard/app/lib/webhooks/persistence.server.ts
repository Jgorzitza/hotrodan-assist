--- conflicted
+++ resolved
@@ -12,11 +12,6 @@
   callbackUrl: string,
   result?: RegisterReturn[string],
 ): Promise<void> => {
-<<<<<<< HEAD
-  // Minimal implementation - just log the registration
-  console.log("[webhooks:persistence] Webhook registration recorded", {
-    shopDomain,
-=======
   const recordedAt = now();
   const description = SHOPIFY_WEBHOOK_DESCRIPTIONS[topicKey];
   const normalizedDomain = shopDomain.toLowerCase();
@@ -65,23 +60,12 @@
   shopMap.set(topicKey, {
     id: randomUUID(),
     shop: normalizedDomain,
->>>>>>> 15ecd317
     topicKey,
     deliveryMethod,
     operation,
     success,
     callbackUrl,
-<<<<<<< HEAD
     result: result ? "present" : "none"
-  });
-  
-  // In a real implementation, this would store to database
-  // For now, we'll just return successfully
-  return Promise.resolve();
-=======
-    description,
-    result,
-    recordedAt,
   });
   inMemoryRegistrations.set(normalizedDomain, shopMap);
 };
@@ -509,5 +493,4 @@
     }
   }
   return Array.from(inMemoryVelocity.values());
->>>>>>> 15ecd317
 };