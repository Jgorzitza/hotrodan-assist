import type { MockScenario, SeoTrafficPoint } from "~/types/dashboard";

import { getSeoCollections } from "../../mocks/seo";

export type Ga4TrafficSummary = {
  totalUsers: number;
  sessions: number;
  conversions: number;
  source: "ga4";
};

export interface Ga4Client {
  fetchTrafficSummary(params: {
    propertyId: string;
    startDate: string;
    endDate: string;
  }): Promise<Ga4TrafficSummary>;

  fetchTrafficTrend(params: {
    propertyId: string;
    startDate: string;
    endDate: string;
  }): Promise<SeoTrafficPoint[]>;
}

type MockOptions = {
  scenario?: MockScenario;
  seed?: number;
};

export class MockGa4Client implements Ga4Client {
  private readonly options: MockOptions;

  constructor(options: MockOptions = {}) {
    this.options = options;
  }

<<<<<<< HEAD
  async fetchTrafficSummary(params: {
=======
  async fetchTrafficSummary(_params: {
>>>>>>> 15ecd317
    propertyId: string;
    startDate: string;
    endDate: string;
  }): Promise<Ga4TrafficSummary> {
    const scenario = this.options.scenario ?? "base";

    if (scenario === "empty" || scenario === "error") {
      return { totalUsers: 0, sessions: 0, conversions: 0, source: "ga4" };
    }

    if (scenario === "warning") {
      return {
        totalUsers: 16120,
        sessions: 19842,
        conversions: 712,
        source: "ga4",
      };
    }

    return { totalUsers: 18452, sessions: 23120, conversions: 842, source: "ga4" };
  }

  async fetchTrafficTrend(_params: {
    propertyId: string;
    startDate: string;
    endDate: string;
  }): Promise<SeoTrafficPoint[]> {
    const { traffic } = getSeoCollections(this.options);
    return traffic;
  }
}

export const createGa4Client = (options?: MockOptions): Ga4Client => new MockGa4Client(options);<|MERGE_RESOLUTION|>--- conflicted
+++ resolved
@@ -35,11 +35,7 @@
     this.options = options;
   }
 
-<<<<<<< HEAD
-  async fetchTrafficSummary(params: {
-=======
   async fetchTrafficSummary(_params: {
->>>>>>> 15ecd317
     propertyId: string;
     startDate: string;
     endDate: string;
