import type { DashboardRangeKey } from "~/types/dashboard";

const DASHBOARD_RANGE_KEY_VALUES = [
  "today",
  "7d",
  "14d",
  "28d",
  "90d",
] as const satisfies readonly DashboardRangeKey[];

type DashboardRangePreset = {
  label: string;
  days: number;
};

export const DASHBOARD_RANGE_PRESETS: Record<DashboardRangeKey, DashboardRangePreset> = {
  today: { label: "Today", days: 1 },
  "7d": { label: "Last 7 days", days: 7 },
  "14d": { label: "Last 14 days", days: 14 },
  "28d": { label: "Last 28 days", days: 28 },
  "90d": { label: "Last 90 days", days: 90 },
};

export const DASHBOARD_RANGE_OPTIONS = DASHBOARD_RANGE_KEY_VALUES.map((key) => ({
  value: key,
  label: DASHBOARD_RANGE_PRESETS[key].label,
}));

export const DEFAULT_DASHBOARD_RANGE: DashboardRangeKey = "28d";

export type DashboardRangeSelection = {
  key: DashboardRangeKey;
  label: string;
  days: number;
  start: string;
  end: string;
};

const clampToUtcDay = (value: Date) => {
  return new Date(Date.UTC(value.getUTCFullYear(), value.getUTCMonth(), value.getUTCDate()));
};

const createSelection = (
  key: DashboardRangeKey,
  referenceDate = new Date(),
): DashboardRangeSelection => {
  const preset = DASHBOARD_RANGE_PRESETS[key];
  const end = clampToUtcDay(referenceDate);
  const start = new Date(end);
  start.setUTCDate(end.getUTCDate() - (preset.days - 1));

  return {
    key,
    label: preset.label,
    days: preset.days,
    start: start.toISOString(),
    end: end.toISOString(),
  };
};

export const resolveDashboardRangeKey = (
  candidate: string | null | undefined,
  fallback: DashboardRangeKey = DEFAULT_DASHBOARD_RANGE,
): DashboardRangeKey => {
  if (!candidate) {
    return fallback;
  }

  if ((DASHBOARD_RANGE_KEY_VALUES as readonly string[]).includes(candidate)) {
    return candidate as DashboardRangeKey;
  }

  return fallback;
};

export const resolveDashboardRange = (
<<<<<<< HEAD
  searchParams: URLSearchParams | Record<string, string>,
=======
  searchParams: URLSearchParams | string | string[][] | Record<string, string>,
>>>>>>> 15ecd317
  fallback: DashboardRangeKey = DEFAULT_DASHBOARD_RANGE,
  referenceDate = new Date(),
): DashboardRangeSelection => {
  const params =
    searchParams instanceof URLSearchParams ? searchParams : new URLSearchParams(searchParams);
  const key = resolveDashboardRangeKey(params.get("range"), fallback);
  return createSelection(key, referenceDate);
};

export type WithDashboardRangeParamOptions = {
<<<<<<< HEAD
  searchParams?: URLSearchParams | Record<string, string>;
=======
  searchParams?: URLSearchParams | string | string[][] | Record<string, string>;
>>>>>>> 15ecd317
  includeKeys?: string[];
};

const DEFAULT_SHARED_PARAM_KEYS = ["mockState"] as const;

export const withDashboardRangeParam = (
  path: string,
  key: DashboardRangeKey,
  options?: WithDashboardRangeParamOptions,
): string => {
  const url = new URL(path, "https://dashboard.internal");

  if (options?.searchParams) {
    const params =
      options.searchParams instanceof URLSearchParams
        ? options.searchParams
        : new URLSearchParams(options.searchParams);

    const allowedKeys = new Set(options.includeKeys ?? DEFAULT_SHARED_PARAM_KEYS);
    params.forEach((value, paramKey) => {
      if (!allowedKeys.has(paramKey)) return;
      if (!value) return;
      url.searchParams.set(paramKey, value);
    });
  }

  url.searchParams.set("range", key);
  return `${url.pathname}${url.search}${url.hash}`;
};

export const findDashboardRangeKeyByDays = (days: number): DashboardRangeKey | undefined => {
  const normalizedDays = Math.max(Math.round(days), 1);
  for (const key of DASHBOARD_RANGE_KEY_VALUES) {
    if (DASHBOARD_RANGE_PRESETS[key].days === normalizedDays) {
      return key;
    }
  }
  return undefined;
};

export const buildDashboardRangeSelection = (
  key: DashboardRangeKey,
  referenceDate = new Date(),
): DashboardRangeSelection => createSelection(key, referenceDate);

export const DASHBOARD_RANGE_KEY_LIST = DASHBOARD_RANGE_KEY_VALUES;<|MERGE_RESOLUTION|>--- conflicted
+++ resolved
@@ -74,11 +74,7 @@
 };
 
 export const resolveDashboardRange = (
-<<<<<<< HEAD
-  searchParams: URLSearchParams | Record<string, string>,
-=======
   searchParams: URLSearchParams | string | string[][] | Record<string, string>,
->>>>>>> 15ecd317
   fallback: DashboardRangeKey = DEFAULT_DASHBOARD_RANGE,
   referenceDate = new Date(),
 ): DashboardRangeSelection => {
@@ -89,11 +85,7 @@
 };
 
 export type WithDashboardRangeParamOptions = {
-<<<<<<< HEAD
-  searchParams?: URLSearchParams | Record<string, string>;
-=======
   searchParams?: URLSearchParams | string | string[][] | Record<string, string>;
->>>>>>> 15ecd317
   includeKeys?: string[];
 };
 
