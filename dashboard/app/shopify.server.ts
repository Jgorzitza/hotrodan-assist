import "@shopify/shopify-app-remix/adapters/node";
import {
  ApiVersion,
  AppDistribution,
  shopifyApp,
} from "@shopify/shopify-app-remix/server";
import { PrismaSessionStorage } from "@shopify/shopify-app-session-storage-prisma";
import prisma from "./db.server";
<<<<<<< HEAD
=======
import {
  SHOPIFY_WEBHOOK_REGISTRATION,
  SHOPIFY_WEBHOOK_SUBSCRIPTIONS,
  type WebhookTopicKey,
} from "./lib/webhooks/constants";
import { recordWebhookRegistration } from "./lib/webhooks/persistence.server";
import fs from "fs";
import path from "path";

const defaultOperation = WebhookOperation.Update;

async function ensureWebhookSubscriptions(session: Session) {
  if (!session?.shop) return;

  try {
    const result = await shopify.registerWebhooks({ session });
    if (!result) {
      await Promise.all(
        SHOPIFY_WEBHOOK_SUBSCRIPTIONS.map((spec) =>
          recordWebhookRegistration(
            session.shop,
            spec.key,
            SHOPIFY_WEBHOOK_REGISTRATION[spec.key].deliveryMethod,
            defaultOperation,
            true,
            SHOPIFY_WEBHOOK_REGISTRATION[spec.key].callbackUrl,
          ),
        ),
      );
      return;
    }

    await Promise.all(
      Object.entries(result).flatMap(([key, records]) => {
        const topicKey = key as WebhookTopicKey;
        const subscription = SHOPIFY_WEBHOOK_REGISTRATION[topicKey];
        if (!subscription) {
          return [];
        }
        const typedRecords = Array.isArray(records)
          ? (records as RegisterResult[])
          : [];
        return typedRecords.map((record) =>
          recordWebhookRegistration(
            session.shop,
            topicKey,
            record.deliveryMethod,
            record.operation,
            record.success,
            subscription.callbackUrl,
            record.result as any,
          ),
        );
      }),
    );
  } catch (error) {
    console.warn("[shopify] Failed to register webhooks", {
      shop: session.shop,
      error,
    });
  }
}
>>>>>>> 15ecd317

const IS_CUSTOM_APP = String(process.env.SHOPIFY_CUSTOM_APP || "false").toLowerCase() === "true";

const shopify = shopifyApp({
  apiKey: process.env.SHOPIFY_API_KEY,
  apiSecretKey: process.env.SHOPIFY_API_SECRET || "",
  apiVersion: ApiVersion.January25,
  scopes: process.env.SCOPES?.split(","),
  appUrl: process.env.SHOPIFY_APP_URL || "",
  ...(IS_CUSTOM_APP
    ? {
        // Merchant custom app configuration: no OAuth flow; use an Admin API access token
        distribution: AppDistribution.ShopifyAdmin,
        adminApiAccessToken: process.env.SHOPIFY_ADMIN_API_ACCESS_TOKEN || "",
      }
    : {
        // App Store/Partner-style configuration (OAuth)
        authPathPrefix: "/auth",
        sessionStorage: new PrismaSessionStorage(prisma),
        distribution: AppDistribution.AppStore,
      }),
  future: {
    unstable_newEmbeddedAuthStrategy: true,
    removeRest: true,
  },
  ...(process.env.SHOP_CUSTOM_DOMAIN
    ? { customShopDomains: [process.env.SHOP_CUSTOM_DOMAIN] }
    : {}),
<<<<<<< HEAD
});
=======
  webhooks: SHOPIFY_WEBHOOK_REGISTRATION as any,
  ...(IS_CUSTOM_APP
    ? {}
    : {
        hooks: {
afterAuth: async ({ session }: any) => {
            await ensureWebhookSubscriptions(session);
          },
        },
      }),
} as any);
>>>>>>> 15ecd317

export default shopify;
export const apiVersion = ApiVersion.January25;
export const addDocumentResponseHeaders = shopify.addDocumentResponseHeaders;

function readSavedConversationId(): string | undefined {
  if (process.env.SHOPIFY_CONVERSATION_ID && process.env.SHOPIFY_CONVERSATION_ID.trim() !== "") {
    return process.env.SHOPIFY_CONVERSATION_ID.trim();
  }
  try {
    const repoRoot = path.resolve(process.cwd(), "..", "..");
    const filePath = path.join(repoRoot, "coordination", "shopify", "conversation_id.txt");
    if (fs.existsSync(filePath)) {
      const v = fs.readFileSync(filePath, "utf8").trim();
      if (v) return v;
    }
  } catch {}
  return undefined;
}

function wrapAdminWithMutationGuard(admin: any): any {
  const originalGraphql = admin?.graphql?.bind ? admin.graphql.bind(admin) : admin.graphql;
  if (!originalGraphql) return admin;
  admin.graphql = async (query: any, options?: any) => {
    try {
      const text = typeof query === "string" ? query : String(query ?? "");
      const isMutation = /\bmutation\b/.test(text);
      if (isMutation) {
        const vars = options && typeof options === "object" ? (options as any).variables : undefined;
        const savedId = readSavedConversationId();
        if (!savedId || !vars || vars.conversationId !== savedId) {
          throw new Error("GraphQL mutation blocked: missing or invalid conversationId (guardrail)");
        }
      }
    } catch (e) {
      throw e;
    }
    return originalGraphql(query, options);
  };
  return admin;
}

const _authenticate = shopify.authenticate;
export const authenticate = {
  ..._authenticate,
  admin: async (...args: any[]) => {
    const result = await (_authenticate as any).admin(...args);
    if (result && result.admin) {
      result.admin = wrapAdminWithMutationGuard(result.admin);
    }
    return result;
  },
} as typeof shopify.authenticate;

export const unauthenticated = shopify.unauthenticated;
export const registerWebhooks = shopify.registerWebhooks;
export const sessionStorage = shopify.sessionStorage;<|MERGE_RESOLUTION|>--- conflicted
+++ resolved
@@ -6,8 +6,6 @@
 } from "@shopify/shopify-app-remix/server";
 import { PrismaSessionStorage } from "@shopify/shopify-app-session-storage-prisma";
 import prisma from "./db.server";
-<<<<<<< HEAD
-=======
 import {
   SHOPIFY_WEBHOOK_REGISTRATION,
   SHOPIFY_WEBHOOK_SUBSCRIPTIONS,
@@ -70,7 +68,6 @@
     });
   }
 }
->>>>>>> 15ecd317
 
 const IS_CUSTOM_APP = String(process.env.SHOPIFY_CUSTOM_APP || "false").toLowerCase() === "true";
 
@@ -99,9 +96,6 @@
   ...(process.env.SHOP_CUSTOM_DOMAIN
     ? { customShopDomains: [process.env.SHOP_CUSTOM_DOMAIN] }
     : {}),
-<<<<<<< HEAD
-});
-=======
   webhooks: SHOPIFY_WEBHOOK_REGISTRATION as any,
   ...(IS_CUSTOM_APP
     ? {}
@@ -113,7 +107,6 @@
         },
       }),
 } as any);
->>>>>>> 15ecd317
 
 export default shopify;
 export const apiVersion = ApiVersion.January25;
