--- conflicted
+++ resolved
@@ -1067,11 +1067,6 @@
         title="SEO insights"
         subtitle="Review health scores, keyword opportunities, and technical issues."
       >
-<<<<<<< HEAD
-        <TitleBar
-          title="SEO"
-        />
-=======
         <InlineStack align="space-between" blockAlign="center">
           <Text as="h2" variant="headingLg">SEO</Text>
           <InlineStack gap="100">
@@ -1079,7 +1074,6 @@
             <Button onClick={() => handleExport("pages")} variant="secondary">Export page CSV</Button>
           </InlineStack>
         </InlineStack>
->>>>>>> 15ecd317
 
         <BlockStack gap="500">
           {(dataset.alert || dataset.error || useMockData || (!useMockData && allAdaptersDisconnected)) && (
@@ -1117,10 +1111,6 @@
           )}
 
           <Card>
-<<<<<<< HEAD
-            <Card>
-=======
->>>>>>> 15ecd317
               <InlineStack align="space-between" blockAlign="center">
                 <BlockStack gap="050">
                   <Text variant="headingMd" as="h2">
@@ -1130,11 +1120,7 @@
                     Toggle adapters for this view. Connection health reflects the latest Settings sync.
                   </Text>
                 </BlockStack>
-<<<<<<< HEAD
-                <ButtonGroup >
-=======
                 <ButtonGroup>
->>>>>>> 15ecd317
                   {adapterList.map((adapter) => (
                     <Button
                       key={adapter.id}
@@ -1151,11 +1137,6 @@
                   ))}
                 </ButtonGroup>
               </InlineStack>
-<<<<<<< HEAD
-            </Card>
-            <Divider borderColor="border" />
-            <Card>
-=======
             <Divider borderColor="border" />
               <BlockStack gap="100">
                 <InlineStack align="space-between" blockAlign="center">
@@ -1183,7 +1164,6 @@
                 )}
               </BlockStack>
             <Divider borderColor="border" />
->>>>>>> 15ecd317
               <InlineGrid columns={{ xs: 1, sm: 3 }} gap="200">
                 {adapterList.map((adapter) => (
                   <BlockStack key={adapter.id} gap="100">
@@ -1207,20 +1187,11 @@
                   </BlockStack>
                 ))}
               </InlineGrid>
-<<<<<<< HEAD
-            </Card>
-          </Card>
-
-          <Layout>
-            <Layout.Section >
-              <Card title="Scorecard" >
-=======
           </Card>
 
           <Layout>
             <Layout.Section>
               <Card>
->>>>>>> 15ecd317
                 <BlockStack gap="200">
                   <ScoreRow
                     label="Core Web Vitals"
@@ -1243,10 +1214,6 @@
             </Layout.Section>
             <Layout.Section>
               <Card>
-<<<<<<< HEAD
-                <Card>
-=======
->>>>>>> 15ecd317
                   <InlineStack align="space-between" blockAlign="center">
                     <BlockStack gap="050">
                       <Text variant="headingMd" as="h2">
@@ -1277,11 +1244,6 @@
                       </InlineStack>
                     )}
                   </InlineStack>
-<<<<<<< HEAD
-                </Card>
-                <Card>
-=======
->>>>>>> 15ecd317
                   {adapters.ga4.active && traffic.length ? (
                     <div style={{ width: "100%", height: 260 }}>
                       <LineChart
@@ -1299,19 +1261,11 @@
                         : "GA4 adapter disabled for this view."}
                     </Text>
                   )}
-<<<<<<< HEAD
-                </Card>
-=======
->>>>>>> 15ecd317
               </Card>
             </Layout.Section>
           </Layout>
 
           <Card>
-<<<<<<< HEAD
-            <Card>
-=======
->>>>>>> 15ecd317
               <InlineStack align="space-between" blockAlign="center">
                 <BlockStack gap="050">
                   <Text variant="headingMd" as="h2">
@@ -1349,13 +1303,7 @@
                   </Button>
                 </InlineStack>
               </InlineStack>
-<<<<<<< HEAD
-            </Card>
             <Divider borderColor="border" />
-            <Card>
-=======
-            <Divider borderColor="border" />
->>>>>>> 15ecd317
               <form onSubmit={handleKeywordSubmit}>
                 <InlineStack gap="200" blockAlign="end" wrap>
                   <Box minWidth="240px">
@@ -1376,11 +1324,6 @@
                   </InlineStack>
                 </InlineStack>
               </form>
-<<<<<<< HEAD
-            </Card>
-            <Card>
-=======
->>>>>>> 15ecd317
               {adapters.gsc.active && keywords.length ? (
                 <DataTable
                   columnContentTypes={[
@@ -1421,17 +1364,9 @@
                     : "Search Console adapter disabled for this view."}
                 </Text>
               )}
-<<<<<<< HEAD
-            </Card>
           </Card>
 
           <Card>
-            <Card>
-=======
-          </Card>
-
-          <Card>
->>>>>>> 15ecd317
               <InlineStack align="space-between" blockAlign="center">
                 <BlockStack gap="050">
                   <Text variant="headingMd" as="h2">
@@ -1466,13 +1401,7 @@
                   </Button>
                 </InlineStack>
               </InlineStack>
-<<<<<<< HEAD
-            </Card>
             <Divider borderColor="border" />
-            <Card>
-=======
-            <Divider borderColor="border" />
->>>>>>> 15ecd317
               <form onSubmit={handlePageSubmit}>
                 <InlineStack gap="200" blockAlign="end" wrap>
                   <Box minWidth="240px">
@@ -1493,17 +1422,9 @@
                   </InlineStack>
                 </InlineStack>
               </form>
-<<<<<<< HEAD
-            </Card>
-            {coverageIssues.length > 0 && (
-              <>
-                <Divider borderColor="border-subdued" />
-                <Card subdued>
-=======
             {coverageIssues.length > 0 && (
               <>
                 <Divider borderColor="border" />
->>>>>>> 15ecd317
                   <InlineStack align="space-between" blockAlign="center">
                     <Text variant="headingSm" as="h3">
                       Coverage warnings
@@ -1524,17 +1445,9 @@
                       </Text>
                     )}
                   </BlockStack>
-<<<<<<< HEAD
-                </Card>
               </>
             )}
             <Divider borderColor="border" />
-            <Card>
-=======
-              </>
-            )}
-            <Divider borderColor="border" />
->>>>>>> 15ecd317
               {adapters.bing.active && pages.length ? (
                 <DataTable
                   columnContentTypes={["text", "numeric", "numeric", "numeric", "text"]}
@@ -1562,17 +1475,9 @@
                     : "Bing adapter disabled for this view."}
                 </Text>
               )}
-<<<<<<< HEAD
-            </Card>
           </Card>
 
           <Card>
-            <Card>
-=======
-          </Card>
-
-          <Card>
->>>>>>> 15ecd317
               <InlineStack align="space-between" blockAlign="center">
                 <BlockStack gap="050">
                   <Text variant="headingMd" as="h2">
@@ -1606,13 +1511,7 @@
                   </InlineStack>
                 </InlineStack>
               </InlineStack>
-<<<<<<< HEAD
-            </Card>
             <Divider borderColor="border" />
-            <Card>
-=======
-            <Divider borderColor="border" />
->>>>>>> 15ecd317
               {priorityFilterList.map((priority) => {
                 const items = groupedActions[priority];
                 if (!items.length) {
@@ -1702,16 +1601,9 @@
                   No SEO actions match the selected filters.
                 </Text>
               )}
-<<<<<<< HEAD
-            </Card>
           </Card>
 
-          <Card title="MCP keyword opportunities" >
-=======
-          </Card>
-
           <Card>
->>>>>>> 15ecd317
             <BlockStack gap="200">
               {mcp.opportunities.map((opportunity) => (
                 <Box
@@ -1765,11 +1657,7 @@
             </BlockStack>
           </Card>
 
-<<<<<<< HEAD
-          <Card title="Insights" >
-=======
           <Card>
->>>>>>> 15ecd317
             <BlockStack gap="300">
               {dataset.insights.map((insight) => (
                 <BlockStack key={insight.id} gap="150">
