--- conflicted
+++ resolved
@@ -611,13 +611,8 @@
       ? String(initialMcpOverrides.maxRetries)
       : "",
   });
-<<<<<<< HEAD
-  const [healthChecks, setHealthChecks] = useState(initialHealthChecks);
-  const [envStatus, setEnvStatus] = useState(initialEnvStatus);
-=======
   const [mcpHealth, setMcpHealth] = useState<{ ok: boolean; generatedAt: string } | null>(null);
   const [connectionsApi, setConnectionsApi] = useState<any | null>(null);
->>>>>>> 15ecd317
 
   useEffect(() => {
     setThresholds(settings.thresholds);
@@ -644,15 +639,6 @@
   }, [initialMcpOverrides]);
 
   useEffect(() => {
-<<<<<<< HEAD
-    if (actionData?.healthChecks) {
-      setHealthChecks(actionData.healthChecks);
-    }
-    if (actionData?.envStatus) {
-      setEnvStatus(actionData.envStatus);
-    }
-  }, [actionData]);
-=======
     // Fetch read-only health and connections snapshots from our API endpoints
     const abort = new AbortController();
     const fetchHealth = async () => {
@@ -682,7 +668,6 @@
     fetchConnections();
     return () => abort.abort();
   }, [settings.shopDomain]);
->>>>>>> 15ecd317
 
   useEffect(() => {
     if (actionData?.toast) {
@@ -756,63 +741,8 @@
       <Layout>
         <Layout.Section>
           <Card>
-<<<<<<< HEAD
-            <Card title="System Health" />
-            <Card>
-              <BlockStack gap="400">
-                <InlineStack align="space-between" blockAlign="center">
-                  <Text as="h3" variant="headingMd">
-                    Backend Services
-                  </Text>
-                  <Form method="post">
-                    <input type="hidden" name="intent" value="refresh-health" />
-                    <Button
-                      
-                      loading={isSubmitting("refresh-health")}
-                      size="slim"
-                    >
-                      Refresh
-                    </Button>
-                  </Form>
-                </InlineStack>
-                
-                <DataTable
-                  columnContentTypes={["text", "text", "text", "text", "text"]}
-                  headings={["Service", "Status", "Response Time", "Message", "Last Checked"]}
-                  rows={healthTableRows}
-                />
-              </BlockStack>
-            </Card>
-          </Card>
-        </Layout.Section>
-
-        <Layout.Section>
-          <Card>
-            <Card title="Environment Variables" />
-            <Card>
-              <BlockStack gap="400">
-                <Text as="h3" variant="headingMd">
-                  Configuration Status
-                </Text>
-                
-                <DataTable
-                  columnContentTypes={["text", "text", "text"]}
-                  headings={["Variable", "Status", "Value"]}
-                  rows={envTableRows}
-                />
-              </BlockStack>
-            </Card>
-          </Card>
-        </Layout.Section>
-
-        <Layout.Section>
-          <Card>
-            <Card title="Operational thresholds" />
-            <Card>
-=======
             <BlockStack gap="200">
               <Text as="h3" variant="headingSm">Operational thresholds</Text>
->>>>>>> 15ecd317
               <Form method="post">
                 <input type="hidden" name="intent" value="update-thresholds" />
                 <FormLayout>
@@ -877,36 +807,22 @@
                     helpText="Inventory flagged as overstock when buffer exceeds this percentage."
                   />
                   <Button
-<<<<<<< HEAD
-                    
-                    primary
-=======
                     submit
                     variant="primary"
->>>>>>> 15ecd317
                     loading={isSubmitting("update-thresholds")}
                   >
                     Save thresholds
                   </Button>
                 </FormLayout>
               </Form>
-<<<<<<< HEAD
-            </Card>
-=======
             </BlockStack>
->>>>>>> 15ecd317
           </Card>
         </Layout.Section>
 
         <Layout.Section>
           <Card>
-<<<<<<< HEAD
-            <Card title="Integrations" />
-            <Card>
-=======
             <BlockStack gap="200">
               <Text as="h3" variant="headingSm">Integrations</Text>
->>>>>>> 15ecd317
               <BlockStack gap="400">
                 {(
                   Object.keys(providerMeta) as SettingsProvider[]
@@ -1007,15 +923,8 @@
                               />
                               <InlineStack gap="200">
                                 <Button
-<<<<<<< HEAD
-                                  
-                                  primary
-                                  name="actionType"
-                                  value="save"
-=======
                                   submit
                                   variant="primary"
->>>>>>> 15ecd317
                                   loading={
                                     tingSecret &&
                                     navigation.formData?.get("actionType") !== "remove"
@@ -1023,29 +932,6 @@
                                 >
                                   Save credential
                                 </Button>
-<<<<<<< HEAD
-                                <Button
-                                  variant="secondary"
-                                  tone="critical"
-                                  
-                                  name="actionType"
-                                  value="remove"
-                                  disabled={!secret}
-                                  loading={
-                                    tingSecret &&
-                                    navigation.formData?.get("actionType") === "remove"
-                                  }
-                                  onClick={() =>
-                                    setSecretDrafts((prev) => ({
-                                      ...prev,
-                                      [provider]: "",
-                                    }))
-                                  }
-                                >
-                                  Remove credential
-                                </Button>
-=======
->>>>>>> 15ecd317
                               </InlineStack>
                             </FormLayout>
                           </Form>
@@ -1180,15 +1066,9 @@
                                 </FormLayout>
                                 <InlineStack gap="200">
                                   <Button
-<<<<<<< HEAD
-                                    
-                                    primary
-                                    loading={tingOverrides}
-=======
                                     submit
                                     variant="primary"
                                     loading={submittingOverrides}
->>>>>>> 15ecd317
                                   >
                                     Save MCP overrides
                                   </Button>
@@ -1242,23 +1122,14 @@
                   );
                 })}
               </BlockStack>
-<<<<<<< HEAD
-            </Card>
-=======
             </BlockStack>
->>>>>>> 15ecd317
           </Card>
         </Layout.Section>
 
         <Layout.Section>
           <Card>
-<<<<<<< HEAD
-            <Card title="Feature toggles" />
-            <Card>
-=======
             <BlockStack gap="200">
               <Text as="h3" variant="headingSm">Feature toggles</Text>
->>>>>>> 15ecd317
               <Form method="post">
                 <input type="hidden" name="intent" value="update-toggles" />
                 <BlockStack gap="300">
@@ -1366,22 +1237,14 @@
                       />
                     )}
                   <Button
-<<<<<<< HEAD
-                    
-                    primary
-=======
                     submit
                     variant="primary"
->>>>>>> 15ecd317
                     loading={isSubmitting("update-toggles")}
                   >
                     Save toggles
                   </Button>
                 </BlockStack>
               </Form>
-<<<<<<< HEAD
-            </Card>
-=======
             </BlockStack>
           </Card>
         </Layout.Section>
@@ -1417,7 +1280,6 @@
                 </BlockStack>
               </BlockStack>
             </BlockStack>
->>>>>>> 15ecd317
           </Card>
         </Layout.Section>
       </Layout>
