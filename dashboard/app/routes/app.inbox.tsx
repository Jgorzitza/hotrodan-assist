--- conflicted
+++ resolved
@@ -1414,11 +1414,7 @@
       subtitle="Monitor conversations, approvals, and SLA breaches across channels."
     >
       <Layout>
-<<<<<<< HEAD
-        <Layout.Section >
-=======
         <Layout.Section>
->>>>>>> 15ecd317
           <BlockStack gap="300">
             {(dataset.alert || dataset.error || useMockData) && (
               <BlockStack gap="200">
