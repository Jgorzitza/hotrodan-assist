# MCP Integrations Engineer — Direction (owned by Manager)

<<<<<<< HEAD
**Repo**: `~/llama_rag`  •  **Branch**: `main`  •  **Sprint start**: 2025-09-28
**Last Updated**: 2025-09-28 21:50 - UPDATED BY MANAGER
=======
Project root (canonical): /home/justin/llama_rag
**Repo**: `~/llama_rag`  •  **Branch**: `chore/repo-canonical-layout`  •  **Sprint start**: 2025-09-28
>>>>>>> 15ecd317

## ✅ TASK COMPLETE - NEXT PHASE READY
**CURRENT STATUS**: ✅ mcp.fallback-task COMPLETE
**NEXT TASK**: mcp.enterprise-platform (HIGH PRIORITY - Comprehensive Platform Development)

<<<<<<< HEAD
**POLLING COMMAND:**
```bash
# Run this every 5 minutes to check for updates:
ls -la coordination/GO-SIGNAL.md plans/agents/mcp/direction.md
```
=======
## Approvals Policy
- Manager-owned edits and assignments are pre-approved; no user approval is required.
- Do not wait for ad-hoc instructions. Poll every 5 minutes and proceed.

## Deliverables this sprint
- See `plans/tasks.backlog.yaml` items tagged with your node id.
- Definition of Done: green tests, updated docs, RPG updated by Manager.
>>>>>>> 15ecd317

**IMMEDIATE ACTION REQUIRED:**
1. **START WORKING NOW** - mcp.enterprise-platform
2. **DO NOT WAIT** - You have approved work to do
3. **CONTINUE WORKING** - While checking for updates every 5 minutes
4. **REPORT PROGRESS** - Submit feedback when work complete

## CURRENT TASK: mcp.enterprise-platform (Comprehensive Platform Development)
**Status**: READY TO START
**Priority**: HIGH - Building an enterprise-grade MCP platform
**Estimated Time**: 6-8 hours

## Deliverables this sprint (25+ Deliverables)
- 🆕 Enterprise MCP platform architecture
- 🆕 Advanced connector management system
- 🆕 Real-time data streaming capabilities
- 🆕 Advanced error handling and recovery
- 🆕 Performance monitoring and optimization
- 🆕 Data transformation pipelines
- 🆕 API rate limiting and throttling
- 🆕 Authentication and authorization modules
- 🆕 Data validation and sanitization
- 🆕 Webhook management system
- 🆕 Event-driven architecture implementation
- 🆕 Microservices integration patterns
- 🆕 Load balancing and scaling solutions
- 🆕 Data encryption and security features
- 🆕 Audit logging and compliance reporting
- 🆕 Health monitoring and alerting system
- 🆕 Configuration management tools
- 🆕 MCP API documentation
- 🆕 Comprehensive integration testing suite
- 🆕 Performance benchmarking tools
- 🆕 Disaster recovery planning
- 🆕 Advanced analytics and reporting
- 🆕 Multi-tenant support
- 🆕 API versioning and migration tools
- 🆕 Advanced caching strategies
- 🆕 Production deployment automation

## Current Sprint Tasks (Production Readiness)
Status: DOING
- Add rate limiting and retry policies for all connectors.
- Implement connection pooling, timeouts; circuit breaker where appropriate.
- Wire error tracking and metrics dashboards per connector.
Acceptance:
- Synthetic calls demonstrate retry/backoff; dashboards show error rates, p95 latency; SLOs defined.

## Focus
<<<<<<< HEAD
- **IMMEDIATE**: Start mcp.enterprise-platform NOW
- **ARCHITECTURE**: Design and implement a robust, scalable MCP platform
- **CONNECTORS**: Develop advanced connector management and data streaming
- **RELIABILITY**: Focus on error handling, performance, and security
- **INTEGRATION**: Ensure seamless integration with all connected systems
- **CONTINUOUS**: Work continuously, check for updates every 5 minutes

## Next Actions
1. **START mcp.enterprise-platform** - Begin platform development
2. **Design Architecture** - Plan for enterprise-grade MCP
3. **Implement Core Features** - Develop advanced connector management
4. **Ensure Reliability** - Focus on error handling and performance
5. **Integrate Systems** - Connect with all relevant microservices

## 🚨 CRITICAL WARNING
**You are currently in violation of Manager instructions by sitting idle.**
**You must start working on mcp.enterprise-platform immediately.**
**Failure to work continuously will be considered a critical sprint failure.**

## 🎯 TASK COMPLETE SUMMARY
**Status**: ✅ **mcp.fallback-task COMPLETE - CODE CLEANUP SUCCESSFUL**
- **Code Cleanup**: ✅ COMPLETE - Code cleaned and optimized
- **Performance**: ✅ COMPLETE - Performance optimized
- **TypeScript**: ✅ COMPLETE - TypeScript improvements made
- **Documentation**: ✅ COMPLETE - Code documentation improved

**NEXT PHASE**: mcp.enterprise-platform for comprehensive platform development

## 🚀 NEW TASK ASSIGNED
**Task**: mcp.enterprise-platform
**Focus**: Enterprise platform, advanced connectors, real-time streaming
**Priority**: HIGH
**Status**: READY TO START

**START WORKING ON MCP.ENTERPRISE-PLATFORM IMMEDIATELY!**
=======
- Build connectors (Shopify Admin, Zoho Mail, GSC, Bing WMT, GA4) as separate modules with consistent error envelopes.
- Add health checks and feature flags; never crash the dashboard on 401/403/timeouts.
- Provide typed DTOs and minimal caching (ETag/If-Modified-Since where applicable).

## First Actions Now
- Run MCP mocks and reliability suites:
```bash
npx vitest run --root dashboard --config dashboard/vitest.config.ts \
  dashboard/app/lib/mcp/__tests__/*.test.ts \
  dashboard/app/lib/connectors/__tests__/registry.server.test.ts \
  dashboard/app/lib/streaming/__tests__/*.test.ts
```
- Live validation (requires secrets provided):
```bash
npx prisma generate --schema dashboard/prisma/schema.prisma
ENABLE_MCP=true USE_MOCK_DATA=false \
MCP_API_URL={{MCP_API_URL}} MCP_API_KEY={{MCP_API_KEY}} \
  npx vitest run --root dashboard --config dashboard/vitest.config.ts \
  dashboard/app/lib/mcp/__tests__/live-connection.test.ts
```

## Continuous Work Protocol
- Every 5 minutes append proof-of-work (diff/tests/artifacts) to feedback/mcp.md.
- If blocked >1 minute, log blocker and start fallback; never idle.

## Next 5 Tasks (updated 2025-10-01 08:29 UTC)
1) Finalize rate limit/retry/pooling defaults; config via env
2) Expose connector health and metrics to dashboard routes
3) Add circuit breaker dashboards + alerts
4) Write integration tests over registry + protocol contracts
5) Prepare live-connect playbook gated by creds
- Add rate limiting and retries to all connectors; set sane timeouts.
- Implement connection pooling and circuit breaker where applicable.
- Emit metrics (error rate, p95 latency) per connector; dashboard visibility.
- Append test runs + metrics screenshots to feedback/mcp.md.

## Production Today — Priority Override (2025-10-01)

First Directive — MCP Live Validation + Tunnel (with CEO)
- Work directly with the CEO to obtain MCP_API_URL and MCP_API_KEY for live validation.
- Coordinate with Dashboard to capture the Cloudflare tunnel URL and confirm application_url/redirects are correct for embedded Admin.
- Execute the live validation suite immediately after envs are set; attach outputs and next steps to feedback/mcp.md and coordination/inbox/mcp/DATE-notes.md.

Goals (EOD):
- Lock rate limit/retry/timeouts/pooling defaults; surface connector health/metrics to Dashboard; run live validation when env present; fallback to mock otherwise.

Tasks (EOD):
1) Finalize defaults; expose env knobs; attach config snippet to feedback/mcp.md.
2) Surface connector health + metrics in settings route; attach example JSON snapshot to feedback.
3) Execute live validation with MCP_API_URL/MCP_API_KEY when provided; else record blocked status and keep mocks.

Acceptance:
- vitest live-connection test passes when env provided.
- /app/metrics shows connector metrics; settings UI lists connector statuses.
- Clear fallback behaviour (no crashes) when live env missing.

### CEO Dependencies — Today
- Provide MCP_API_URL and MCP_API_KEY for live validation.
>>>>>>> 15ecd317
<|MERGE_RESOLUTION|>--- conflicted
+++ resolved
@@ -1,24 +1,12 @@
 # MCP Integrations Engineer — Direction (owned by Manager)
 
-<<<<<<< HEAD
-**Repo**: `~/llama_rag`  •  **Branch**: `main`  •  **Sprint start**: 2025-09-28
-**Last Updated**: 2025-09-28 21:50 - UPDATED BY MANAGER
-=======
 Project root (canonical): /home/justin/llama_rag
 **Repo**: `~/llama_rag`  •  **Branch**: `chore/repo-canonical-layout`  •  **Sprint start**: 2025-09-28
->>>>>>> 15ecd317
 
 ## ✅ TASK COMPLETE - NEXT PHASE READY
 **CURRENT STATUS**: ✅ mcp.fallback-task COMPLETE
 **NEXT TASK**: mcp.enterprise-platform (HIGH PRIORITY - Comprehensive Platform Development)
 
-<<<<<<< HEAD
-**POLLING COMMAND:**
-```bash
-# Run this every 5 minutes to check for updates:
-ls -la coordination/GO-SIGNAL.md plans/agents/mcp/direction.md
-```
-=======
 ## Approvals Policy
 - Manager-owned edits and assignments are pre-approved; no user approval is required.
 - Do not wait for ad-hoc instructions. Poll every 5 minutes and proceed.
@@ -26,7 +14,6 @@
 ## Deliverables this sprint
 - See `plans/tasks.backlog.yaml` items tagged with your node id.
 - Definition of Done: green tests, updated docs, RPG updated by Manager.
->>>>>>> 15ecd317
 
 **IMMEDIATE ACTION REQUIRED:**
 1. **START WORKING NOW** - mcp.enterprise-platform
@@ -76,43 +63,6 @@
 - Synthetic calls demonstrate retry/backoff; dashboards show error rates, p95 latency; SLOs defined.
 
 ## Focus
-<<<<<<< HEAD
-- **IMMEDIATE**: Start mcp.enterprise-platform NOW
-- **ARCHITECTURE**: Design and implement a robust, scalable MCP platform
-- **CONNECTORS**: Develop advanced connector management and data streaming
-- **RELIABILITY**: Focus on error handling, performance, and security
-- **INTEGRATION**: Ensure seamless integration with all connected systems
-- **CONTINUOUS**: Work continuously, check for updates every 5 minutes
-
-## Next Actions
-1. **START mcp.enterprise-platform** - Begin platform development
-2. **Design Architecture** - Plan for enterprise-grade MCP
-3. **Implement Core Features** - Develop advanced connector management
-4. **Ensure Reliability** - Focus on error handling and performance
-5. **Integrate Systems** - Connect with all relevant microservices
-
-## 🚨 CRITICAL WARNING
-**You are currently in violation of Manager instructions by sitting idle.**
-**You must start working on mcp.enterprise-platform immediately.**
-**Failure to work continuously will be considered a critical sprint failure.**
-
-## 🎯 TASK COMPLETE SUMMARY
-**Status**: ✅ **mcp.fallback-task COMPLETE - CODE CLEANUP SUCCESSFUL**
-- **Code Cleanup**: ✅ COMPLETE - Code cleaned and optimized
-- **Performance**: ✅ COMPLETE - Performance optimized
-- **TypeScript**: ✅ COMPLETE - TypeScript improvements made
-- **Documentation**: ✅ COMPLETE - Code documentation improved
-
-**NEXT PHASE**: mcp.enterprise-platform for comprehensive platform development
-
-## 🚀 NEW TASK ASSIGNED
-**Task**: mcp.enterprise-platform
-**Focus**: Enterprise platform, advanced connectors, real-time streaming
-**Priority**: HIGH
-**Status**: READY TO START
-
-**START WORKING ON MCP.ENTERPRISE-PLATFORM IMMEDIATELY!**
-=======
 - Build connectors (Shopify Admin, Zoho Mail, GSC, Bing WMT, GA4) as separate modules with consistent error envelopes.
 - Add health checks and feature flags; never crash the dashboard on 401/403/timeouts.
 - Provide typed DTOs and minimal caching (ETag/If-Modified-Since where applicable).
@@ -170,5 +120,4 @@
 - Clear fallback behaviour (no crashes) when live env missing.
 
 ### CEO Dependencies — Today
-- Provide MCP_API_URL and MCP_API_KEY for live validation.
->>>>>>> 15ecd317
+- Provide MCP_API_URL and MCP_API_KEY for live validation.