--- conflicted
+++ resolved
@@ -1,18 +1,12 @@
 # Dashboard Engineer — Direction (owned by Manager)
 
-<<<<<<< HEAD
-**Repo**: `~/llama_rag`  •  **Branch**: `main`  •  **Sprint start**: 2025-09-28
-**Last Updated**: 2025-09-28 21:55 - UPDATED BY MANAGER
-=======
 Project root (canonical): /home/justin/llama_rag
 **Repo**: `~/llama_rag`  •  **Branch**: `chore/repo-canonical-layout`  •  **Sprint start**: 2025-09-28
->>>>>>> 15ecd317
 
 ## ✅ TASK COMPLETE - NEXT PHASE READY
 **CURRENT STATUS**: ✅ dashboard.advanced-features COMPLETE
 **NEXT TASK**: dashboard.cloudflare-tunnel-fix (CRITICAL PRIORITY)
 
-<<<<<<< HEAD
 **POLLING COMMAND:**
 ```bash
 # Run this every 5 minutes to check for updates:
@@ -24,15 +18,6 @@
 2. **DO NOT WAIT** - You have approved work to do
 3. **CONTINUE WORKING** - While checking for updates every 5 minutes
 4. **REPORT PROGRESS** - Submit feedback when work complete
-=======
-## Approvals Policy
-- Manager-owned edits and assignments are pre-approved; no user approval is required.
-- Do not wait for ad-hoc instructions. Poll every 5 minutes and proceed.
-
-## Deliverables this sprint
-- See `plans/tasks.backlog.yaml` items tagged with your node id.
-- Definition of Done: green tests, updated docs, RPG updated by Manager.
->>>>>>> 15ecd317
 
 ## CURRENT TASK: dashboard.cloudflare-tunnel-fix (CRITICAL FIX)
 **Status**: READY TO START
@@ -43,6 +28,10 @@
 **Problem**: Shopify app is using hardcoded URL `https://hotrodan.com/dashboard` in shopify.app.toml
 **Reality**: Shopify app dev creates dynamic Cloudflare tunnel URLs (e.g., `https://xyz.trycloudflare.com`)
 **Result**: App refuses to connect because URL mismatch
+
+## Approvals Policy
+- Manager-owned edits and assignments are pre-approved; no user approval is required.
+- Do not wait for ad-hoc instructions. Poll every 5 minutes and proceed.
 
 ## Deliverables this sprint
 - 🆕 Fix shopify.app.toml application_url configuration
@@ -61,42 +50,6 @@
 - All routes render with live data; mocks removed; E2E smoke green; CSP applied without breakage.
 
 ## Focus
-<<<<<<< HEAD
-- **IMMEDIATE**: Start dashboard.cloudflare-tunnel-fix NOW
-- **CRITICAL**: Fix the URL configuration mismatch
-- **TESTING**: Verify app works with correct tunnel URL
-- **CONFIGURATION**: Update shopify.app.toml properly
-- **CONTINUOUS**: Work continuously, check for updates every 5 minutes
-
-## Next Actions
-1. **START dashboard.cloudflare-tunnel-fix** - Begin URL fix
-2. **Check Current Tunnel** - Identify the actual tunnel URL being used
-3. **Update Configuration** - Fix shopify.app.toml application_url
-4. **Test App Access** - Verify app loads in Shopify Admin
-5. **Document Solution** - Record the correct setup process
-
-## 🚨 CRITICAL WARNING
-**You are currently in violation of Manager instructions by sitting idle.**
-**You must start working on dashboard.cloudflare-tunnel-fix immediately.**
-**Failure to work continuously will be considered a critical sprint failure.**
-
-## 🎯 TASK COMPLETE SUMMARY
-**Status**: ✅ **dashboard.advanced-features COMPLETE - ADVANCED FEATURES SUCCESSFUL**
-- **Advanced Features**: ✅ COMPLETE - Advanced dashboard features implemented
-- **Real-time Data**: ✅ COMPLETE - Real-time data visualization working
-- **Performance**: ✅ COMPLETE - Performance optimization completed
-- **Mobile Experience**: ✅ COMPLETE - Mobile responsiveness implemented
-
-**NEXT PHASE**: dashboard.cloudflare-tunnel-fix for critical URL configuration
-
-## 🚀 NEW TASK ASSIGNED
-**Task**: dashboard.cloudflare-tunnel-fix
-**Focus**: Fix Cloudflare tunnel URL configuration, ensure app accessibility
-**Priority**: CRITICAL
-**Status**: READY TO START
-
-**START WORKING ON DASHBOARD.CLOUDFLARE-TUNNEL-FIX IMMEDIATELY!**
-=======
 - Replace mock data progressively by wiring `dashboard/app/lib/*` to backend services.
 - Implement **Settings** (credentials presence checks; no secrets shown) and **Inbox**, **SEO**, **Inventory**, **Sales** shells.
 - Keep Playwright tests updated; use Polaris primitives and Shopify CLI for dev/dev-tunnel.
@@ -220,5 +173,4 @@
 - No inline script violations; degraded states show actionable messages.
 
 ### CEO Dependencies — Today
-- Approve/confirm target domain for embedded Admin if not using the Cloudflare tunnel long-term. Provide final production application_url if different from tunnel.
->>>>>>> 15ecd317
+- Approve/confirm target domain for embedded Admin if not using the Cloudflare tunnel long-term. Provide final production application_url if different from tunnel.