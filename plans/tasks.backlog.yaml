# Task backlog (owned by Manager). Status: TODO|DOING|DONE. Each task must reference a node id from rpg.json.

sprint_start: 2025-09-28
sprint_goal: "Ship first navigable Shopify Admin dashboard backed by live RAG + Approvals loop for CS, with mock data toggles removed."

tasks:
  - id: repo.cleanup
    node: tooling
    title: "Clean branches and archive legacy direction files"
    status: DONE
    deliverables:
      - "main ← merge of chore/repo-canonical-layout (fast-forward if possible)"
      - "archive/ moved: HANDOVER*.md, any obsolete agent direction files"
      - "README updated; no conflict markers"
    notes: "Follow commands in `commands/cleanup-and-merge.md`"

  - id: rag.index-v1
    node: rag
    title: "RAG index V1 over site + docs using Chroma"
    status: DONE
    deliverables:
      - "Crawl via discover_urls.py; ingest via ingest_site_chroma.py"
      - "Corrections loaded from corrections/corrections.yaml"
      - "Golden tests pass: run `python run_goldens.py`"
    deps: ["tooling.qa-basics"]

  - id: mcp.connectors-v1
    node: mcp
    title: "Wire MCP connectors (Shopify, Zoho, GSC, Bing, GA4) behind feature flags"
    status: DONE
    deliverables:
      - "ENV keys validated; 401/403 handling with actionable error messages"
      - "Typed response mappers and minimal caching"
      - "Dashboard settings can mark a connector as LIVE or MOCK"
    deps: ["dashboard.settings-v1"]

  - id: dashboard.settings-v1
    node: dashboard
    title: "Settings screen for credentials vault + feature flags"
    status: DONE
    deliverables:
      - "Polaris form with ENV key presence checks (no values shown)"
      - "Feature toggles: USE_MOCK_DATA, ENABLE_MCP, ENABLE_SEO, ENABLE_INVENTORY"
      - "Health panel that pings each backend service"
    deps: ["tooling.remix-tests"]

  - id: approvals.loop-v1
    node: approvals
    title: "Approve/Edit CS replies with learning loop (LlamaIndex)"
    status: DONE
    deliverables:
      - "Inbox shows draft replies (rag → approvals)"
      - "Approve: sends via Zoho; Edit: stores both machine + human text for fine-tuning"
      - "Metrics: approval rate, avg edit distance"
    deps: ["mcp.connectors-v1","rag.index-v1"]

  - id: seo.opportunities-v1
    node: seo
    title: "SEO opportunity finder (GSC/Bing/GA4 + crawl competitors)"
    status: DONE
    deliverables:
      - "Query clustering + gap detection"
      - "Opportunity score and Content Brief export (.md)"
      - "Dashboard list with filters"
    deps: ["mcp.connectors-v1"]

  - id: inventory.reorder-v1
    node: inventory
    title: "Vendor-aware reorder points + SKU/vendor mapping UI"
    status: DONE
    deliverables:
      - "Lead-time demand + safety stock: ROP = μ_d * L + z * σ_d * √L"
      - "Screens: by All, Vendor, Fast Movers"
      - "Assign/remove vendors; vendor SKU mapping"
    deps: ["mcp.connectors-v1"]

  - id: sales.insights-v1
    node: sales
    title: "Sales funnel and experiment ideas"
    status: DONE
    deliverables:
      - "Funnel: sessions→add-to-cart→checkout→purchase"
      - "Suggest cross-sell/upsell and landing-page tests"
      - "Export CSV"
    deps: ["mcp.connectors-v1"]

  - id: tooling.qa-basics
    node: tooling
    title: "Pre-commit, lint, type-check, unit/E2E test harness"
    status: DONE
    deliverables:
      - "pre-commit with black/ruff/isort"
      - "mypy on Python, tsconfig strict on dashboard"
      - "Playwright smoke test bound to `npm run test:e2e`"

<<<<<<< HEAD
  - id: inventory.mcp-integration
    node: inventory
    title: "MCP connector integration for live inventory data"
    status: DONE
    deliverables:
      - "Real-time Shopify inventory data integration"
      - "Live reorder point calculations with actual demand data"
      - "Vendor API connections for SKU mapping"
      - "Automated purchase order generation"
      - "Production-scale performance optimization"
    deps: ["mcp.connectors-v1", "dashboard.settings-v1"]
    notes: "Ready to begin when MCP connectors are available. Prep work complete."

# PHASE 2: Production Readiness & Advanced Features
phase2_start: 2025-09-29
phase2_goal: "Production deployment with live data, advanced analytics, and automated workflows."

# PRODUCTION READINESS TASKS
  - id: tooling.production-deployment
    node: tooling
    title: "Production deployment pipeline and monitoring"
    status: TODO
=======
  # Production Readiness (added 2025-10-01)
  - id: tooling.production-deployment
    node: tooling
    title: "Production deployment pipeline and monitoring"
    status: DOING
>>>>>>> 15ecd317
    deliverables:
      - "Docker containerization for all services"
      - "CI/CD pipeline with automated testing and deployment"
      - "Health monitoring and alerting system"
      - "Log aggregation and error tracking"
<<<<<<< HEAD
    deps: ["tooling.qa-basics"]
=======
    notes: "Owner: Tooling. Acceptance: green CI on PR, health endpoint 200, alerts configured."
>>>>>>> 15ecd317

  - id: dashboard.live-data-integration
    node: dashboard
    title: "Remove mock data toggles and integrate live data"
<<<<<<< HEAD
    status: TODO
=======
    status: DOING
>>>>>>> 15ecd317
    deliverables:
      - "Remove USE_MOCK_DATA toggles from all components"
      - "Integrate live MCP connector data"
      - "Real-time data updates and caching"
      - "Error handling for live data failures"
<<<<<<< HEAD
    deps: ["mcp.connectors-v1", "dashboard.settings-v1"]

  - id: rag.production-optimization
    node: rag
    title: "RAG system production optimization and scaling"
    status: TODO
    deliverables:
      - "ChromaDB production configuration and persistence"
      - "Embedding model optimization and caching"
      - "Query performance tuning and indexing"
      - "Auto-scaling and load balancing"
    deps: ["rag.index-v1"]
=======
    notes: "Owner: Dashboard. Acceptance: mocks removed, live data renders, error boundaries in place."
>>>>>>> 15ecd317

  - id: mcp.production-monitoring
    node: mcp
    title: "MCP connectors production monitoring and reliability"
<<<<<<< HEAD
    status: TODO
=======
    status: DOING
>>>>>>> 15ecd317
    deliverables:
      - "Rate limiting and retry logic for all connectors"
      - "Connection pooling and timeout management"
      - "Error tracking and alerting for connector failures"
      - "Performance metrics and dashboards"
<<<<<<< HEAD
    deps: ["mcp.connectors-v1"]

# ADVANCED FEATURES
  - id: seo.content-automation
    node: seo
    title: "Automated content generation and publishing"
    status: TODO
    deliverables:
      - "AI-powered content brief generation"
      - "Automated competitor content analysis"
      - "Content calendar and publishing workflow"
      - "SEO performance tracking and optimization"
    deps: ["seo.opportunities-v1"]

  - id: inventory.automated-procurement
    node: inventory
    title: "Automated purchase order generation and vendor management"
    status: TODO
    deliverables:
      - "Automated PO generation based on reorder points"
      - "Vendor communication and order tracking"
      - "Cost optimization and vendor performance analysis"
      - "Integration with accounting systems"
    deps: ["inventory.reorder-v1", "inventory.mcp-integration"]

  - id: sales.advanced-analytics
    node: sales
    title: "Advanced sales analytics and predictive insights"
    status: TODO
    deliverables:
      - "Customer lifetime value analysis"
      - "Predictive sales forecasting"
      - "Churn prediction and retention strategies"
      - "A/B testing framework for sales experiments"
    deps: ["sales.insights-v1"]

  - id: approvals.ml-optimization
    node: approvals
    title: "Machine learning optimization for approval workflows"
    status: TODO
    deliverables:
      - "ML model fine-tuning based on approval patterns"
      - "Automated quality scoring for draft replies"
      - "Smart routing and prioritization"
      - "Continuous learning and model updates"
    deps: ["approvals.loop-v1"]

# INTEGRATION & AUTOMATION
  - id: dashboard.advanced-dashboards
    node: dashboard
    title: "Advanced dashboard features and customization"
    status: TODO
    deliverables:
      - "Customizable dashboard layouts and widgets"
      - "Advanced filtering and search capabilities"
      - "Export and reporting functionality"
      - "Real-time notifications and alerts"
    deps: ["dashboard.live-data-integration"]

  - id: tooling.advanced-testing
    node: tooling
    title: "Advanced testing and quality assurance"
    status: TODO
    deliverables:
      - "Load testing and performance benchmarks"
      - "Security testing and vulnerability scanning"
      - "Chaos engineering and fault tolerance testing"
      - "Automated regression testing"
    deps: ["tooling.production-deployment"]

  - id: rag.knowledge-expansion
    node: rag
    title: "Expand knowledge base and improve accuracy"
    status: TODO
    deliverables:
      - "Additional data sources and document types"
      - "Improved embedding models and retrieval"
      - "Knowledge graph integration"
      - "User feedback integration and learning"
    deps: ["rag.production-optimization"]

# CREDENTIALS & SECURITY
  - id: tooling.credentials-management
    node: tooling
    title: "Secure credentials management and rotation"
    status: TODO
    deliverables:
      - "Secure credential storage and encryption"
      - "Automated credential rotation"
      - "Access control and audit logging"
      - "Integration with external secret management"
    deps: ["dashboard.settings-v1"]

  - id: dashboard.security-hardening
    node: dashboard
    title: "Security hardening and compliance"
    status: TODO
    deliverables:
      - "Authentication and authorization improvements"
      - "Data encryption and privacy controls"
      - "Security headers and CSP implementation"
      - "Compliance documentation and auditing"
    deps: ["tooling.credentials-management"]
=======
    notes: "Owner: MCP. Acceptance: rate limit + retry tested; SLO dashboard in place."

  - id: rag.production-optimization
    node: rag
    title: "RAG system production optimization and scaling"
    status: TODO
    deliverables:
      - "ChromaDB production configuration and persistence"
      - "Embedding model optimization and caching"
      - "Query performance tuning and indexing"
      - "Define and meet p95 latency target under load"
    notes: "Owner: RAG. Acceptance: goldens pass under load; p95 latency target met."
>>>>>>> 15ecd317
<|MERGE_RESOLUTION|>--- conflicted
+++ resolved
@@ -93,195 +93,38 @@
       - "mypy on Python, tsconfig strict on dashboard"
       - "Playwright smoke test bound to `npm run test:e2e`"
 
-<<<<<<< HEAD
-  - id: inventory.mcp-integration
-    node: inventory
-    title: "MCP connector integration for live inventory data"
-    status: DONE
-    deliverables:
-      - "Real-time Shopify inventory data integration"
-      - "Live reorder point calculations with actual demand data"
-      - "Vendor API connections for SKU mapping"
-      - "Automated purchase order generation"
-      - "Production-scale performance optimization"
-    deps: ["mcp.connectors-v1", "dashboard.settings-v1"]
-    notes: "Ready to begin when MCP connectors are available. Prep work complete."
-
-# PHASE 2: Production Readiness & Advanced Features
-phase2_start: 2025-09-29
-phase2_goal: "Production deployment with live data, advanced analytics, and automated workflows."
-
-# PRODUCTION READINESS TASKS
-  - id: tooling.production-deployment
-    node: tooling
-    title: "Production deployment pipeline and monitoring"
-    status: TODO
-=======
   # Production Readiness (added 2025-10-01)
   - id: tooling.production-deployment
     node: tooling
     title: "Production deployment pipeline and monitoring"
     status: DOING
->>>>>>> 15ecd317
     deliverables:
       - "Docker containerization for all services"
       - "CI/CD pipeline with automated testing and deployment"
       - "Health monitoring and alerting system"
       - "Log aggregation and error tracking"
-<<<<<<< HEAD
-    deps: ["tooling.qa-basics"]
-=======
     notes: "Owner: Tooling. Acceptance: green CI on PR, health endpoint 200, alerts configured."
->>>>>>> 15ecd317
 
   - id: dashboard.live-data-integration
     node: dashboard
     title: "Remove mock data toggles and integrate live data"
-<<<<<<< HEAD
-    status: TODO
-=======
     status: DOING
->>>>>>> 15ecd317
     deliverables:
       - "Remove USE_MOCK_DATA toggles from all components"
       - "Integrate live MCP connector data"
       - "Real-time data updates and caching"
       - "Error handling for live data failures"
-<<<<<<< HEAD
-    deps: ["mcp.connectors-v1", "dashboard.settings-v1"]
-
-  - id: rag.production-optimization
-    node: rag
-    title: "RAG system production optimization and scaling"
-    status: TODO
-    deliverables:
-      - "ChromaDB production configuration and persistence"
-      - "Embedding model optimization and caching"
-      - "Query performance tuning and indexing"
-      - "Auto-scaling and load balancing"
-    deps: ["rag.index-v1"]
-=======
     notes: "Owner: Dashboard. Acceptance: mocks removed, live data renders, error boundaries in place."
->>>>>>> 15ecd317
 
   - id: mcp.production-monitoring
     node: mcp
     title: "MCP connectors production monitoring and reliability"
-<<<<<<< HEAD
-    status: TODO
-=======
     status: DOING
->>>>>>> 15ecd317
     deliverables:
       - "Rate limiting and retry logic for all connectors"
       - "Connection pooling and timeout management"
       - "Error tracking and alerting for connector failures"
       - "Performance metrics and dashboards"
-<<<<<<< HEAD
-    deps: ["mcp.connectors-v1"]
-
-# ADVANCED FEATURES
-  - id: seo.content-automation
-    node: seo
-    title: "Automated content generation and publishing"
-    status: TODO
-    deliverables:
-      - "AI-powered content brief generation"
-      - "Automated competitor content analysis"
-      - "Content calendar and publishing workflow"
-      - "SEO performance tracking and optimization"
-    deps: ["seo.opportunities-v1"]
-
-  - id: inventory.automated-procurement
-    node: inventory
-    title: "Automated purchase order generation and vendor management"
-    status: TODO
-    deliverables:
-      - "Automated PO generation based on reorder points"
-      - "Vendor communication and order tracking"
-      - "Cost optimization and vendor performance analysis"
-      - "Integration with accounting systems"
-    deps: ["inventory.reorder-v1", "inventory.mcp-integration"]
-
-  - id: sales.advanced-analytics
-    node: sales
-    title: "Advanced sales analytics and predictive insights"
-    status: TODO
-    deliverables:
-      - "Customer lifetime value analysis"
-      - "Predictive sales forecasting"
-      - "Churn prediction and retention strategies"
-      - "A/B testing framework for sales experiments"
-    deps: ["sales.insights-v1"]
-
-  - id: approvals.ml-optimization
-    node: approvals
-    title: "Machine learning optimization for approval workflows"
-    status: TODO
-    deliverables:
-      - "ML model fine-tuning based on approval patterns"
-      - "Automated quality scoring for draft replies"
-      - "Smart routing and prioritization"
-      - "Continuous learning and model updates"
-    deps: ["approvals.loop-v1"]
-
-# INTEGRATION & AUTOMATION
-  - id: dashboard.advanced-dashboards
-    node: dashboard
-    title: "Advanced dashboard features and customization"
-    status: TODO
-    deliverables:
-      - "Customizable dashboard layouts and widgets"
-      - "Advanced filtering and search capabilities"
-      - "Export and reporting functionality"
-      - "Real-time notifications and alerts"
-    deps: ["dashboard.live-data-integration"]
-
-  - id: tooling.advanced-testing
-    node: tooling
-    title: "Advanced testing and quality assurance"
-    status: TODO
-    deliverables:
-      - "Load testing and performance benchmarks"
-      - "Security testing and vulnerability scanning"
-      - "Chaos engineering and fault tolerance testing"
-      - "Automated regression testing"
-    deps: ["tooling.production-deployment"]
-
-  - id: rag.knowledge-expansion
-    node: rag
-    title: "Expand knowledge base and improve accuracy"
-    status: TODO
-    deliverables:
-      - "Additional data sources and document types"
-      - "Improved embedding models and retrieval"
-      - "Knowledge graph integration"
-      - "User feedback integration and learning"
-    deps: ["rag.production-optimization"]
-
-# CREDENTIALS & SECURITY
-  - id: tooling.credentials-management
-    node: tooling
-    title: "Secure credentials management and rotation"
-    status: TODO
-    deliverables:
-      - "Secure credential storage and encryption"
-      - "Automated credential rotation"
-      - "Access control and audit logging"
-      - "Integration with external secret management"
-    deps: ["dashboard.settings-v1"]
-
-  - id: dashboard.security-hardening
-    node: dashboard
-    title: "Security hardening and compliance"
-    status: TODO
-    deliverables:
-      - "Authentication and authorization improvements"
-      - "Data encryption and privacy controls"
-      - "Security headers and CSP implementation"
-      - "Compliance documentation and auditing"
-    deps: ["tooling.credentials-management"]
-=======
     notes: "Owner: MCP. Acceptance: rate limit + retry tested; SLO dashboard in place."
 
   - id: rag.production-optimization
@@ -293,5 +136,4 @@
       - "Embedding model optimization and caching"
       - "Query performance tuning and indexing"
       - "Define and meet p95 latency target under load"
-    notes: "Owner: RAG. Acceptance: goldens pass under load; p95 latency target met."
->>>>>>> 15ecd317
+    notes: "Owner: RAG. Acceptance: goldens pass under load; p95 latency target met."